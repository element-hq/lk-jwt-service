--- conflicted
+++ resolved
@@ -266,9 +266,6 @@
 	}
 }
 
-<<<<<<< HEAD
-func startServer(_ context.Context, c *cli.Command) error {
-=======
 func readKeySecret() (string, string) {
 	// We initialize keys & secrets from environment variables
 	key := os.Getenv("LIVEKIT_KEY")
@@ -321,7 +318,6 @@
 }
 
 func parseConfig() (*Config, error) {
->>>>>>> 0861d7b1
 	skipVerifyTLS := os.Getenv("LIVEKIT_INSECURE_SKIP_VERIFY_TLS") == "YES_I_KNOW_WHAT_I_AM_DOING"
 	if skipVerifyTLS {
 		log.Printf("!!!!!!!!!!!!!!!!!!!!!!!!!!!!!!!!!!!!!!!!!!!!!!!!!!!!!!!!!!!!!!!!!!!!!!!!")
@@ -375,7 +371,7 @@
 	}, nil
 }
 
-func main() {
+func startServer(_ context.Context, c *cli.Command) error {
 	config, err := parseConfig()
 	if err != nil {
 		log.Fatal(err)
@@ -392,15 +388,12 @@
 		fullAccessHomeservers: config.FullAccessHomeservers,
 	}
 
-<<<<<<< HEAD
-	log.Fatal(http.ListenAndServe(fmt.Sprintf(":%s", lkJwtPort), handler.prepareMux()))
-
-    return nil
+	log.Fatal(http.ListenAndServe(config.LkJwtBind, handler.prepareMux()))
+
+	return nil
 }
 
 func main() {
-
-	//version := "0.3.0"
 
 	cmd := &cli.Command{
 		Name:        "lk-jwt-service",
@@ -413,7 +406,4 @@
 	if err := cmd.Run(context.Background(), os.Args); err != nil {
 		fmt.Println(err)
 	}
-=======
-	log.Fatal(http.ListenAndServe(config.LkJwtBind, handler.prepareMux()))
->>>>>>> 0861d7b1
 }