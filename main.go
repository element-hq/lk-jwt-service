// Copyright 2023 New Vector Ltd

// This program is free software: you can redistribute it and/or modify
// it under the terms of the GNU Affero General Public License as published by
// the Free Software Foundation, either version 3 of the License, or
// (at your option) any later version.

// This program is distributed in the hope that it will be useful,
// but WITHOUT ANY WARRANTY; without even the implied warranty of
// MERCHANTABILITY or FITNESS FOR A PARTICULAR PURPOSE.  See the
// GNU Affero General Public License for more details.

// You should have received a copy of the GNU Affero General Public License
// along with this program.  If not, see <http://www.gnu.org/licenses/>.

package main

import (
	"context"
	"encoding/json"
	"errors"
	"fmt"
	"log"
	"net/http"
	"os"
<<<<<<< HEAD
	"slices"
=======
	"crypto/tls"
>>>>>>> eee9ca26
	"strings"

	"time"

	"github.com/livekit/protocol/auth"
	"github.com/livekit/protocol/livekit"
	lksdk "github.com/livekit/server-sdk-go/v2"

	"github.com/matrix-org/gomatrix"
	"github.com/matrix-org/gomatrixserverlib/fclient"
	"github.com/matrix-org/gomatrixserverlib/spec"
)

type Handler struct {
	key, secret, lkUrl string
	localHomeservers   []string
	skipVerifyTLS       bool
}

type OpenIDTokenType struct {
	AccessToken      string `json:"access_token"`
	TokenType        string `json:"token_type"`
	MatrixServerName string `json:"matrix_server_name"`
}

type SFURequest struct {
	Room        string          `json:"room"`
	OpenIDToken OpenIDTokenType `json:"openid_token"`
	DeviceID    string          `json:"device_id"`
}

type SFUResponse struct {
	URL string `json:"url"`
	JWT string `json:"jwt"`
}

func exchangeOpenIdUserInfo(
	ctx context.Context, token OpenIDTokenType, skipVerifyTLS bool,
) (*fclient.UserInfo, error) {
	if token.AccessToken == "" || token.MatrixServerName == "" {
		return nil, errors.New("missing parameters in openid token")
	}

	if skipVerifyTLS {
		log.Printf("!!! WARNING !!! Skipping TLS verification for matrix client connection to %s", token.MatrixServerName)
		// Disable TLS verification on the default HTTP Transport for the well-known lookup
		http.DefaultTransport.(*http.Transport).TLSClientConfig  = &tls.Config{ InsecureSkipVerify: true }
	}
	client := fclient.NewClient(fclient.WithWellKnownSRVLookups(true), fclient.WithSkipVerify(skipVerifyTLS))

	// validate the openid token by getting the user's ID
	userinfo, err := client.LookupUserInfo(
		ctx, spec.ServerName(token.MatrixServerName), token.AccessToken,
	)
	if err != nil {
		log.Printf("Failed to look up user info: %v", err)
		return nil, errors.New("failed to look up user info")
	}
	return &userinfo, nil
}

func (h *Handler) healthcheck(w http.ResponseWriter, r *http.Request) {
	log.Printf("Health check from %s", r.RemoteAddr)

	if r.Method == "GET" {
		w.WriteHeader(http.StatusOK)
		return
	} else {
		w.WriteHeader(http.StatusMethodNotAllowed)
	}
}

func (h *Handler) handle(w http.ResponseWriter, r *http.Request) {
	log.Printf("Request from %s at \"%s\"", r.RemoteAddr, r.Header.Get("Origin"))

	// Set the CORS headers
	w.Header().Set("Access-Control-Allow-Origin", "*")
	w.Header().Set("Access-Control-Allow-Methods", "POST")
	w.Header().Set("Access-Control-Allow-Headers", "Accept, Content-Type, Content-Length, Accept-Encoding, X-CSRF-Token")

	// Handle preflight request (CORS)
	if r.Method == "OPTIONS" {
		w.WriteHeader(http.StatusOK)
		return
	} else if r.Method == "POST" {
		var sfuAccessRequest SFURequest
		err := json.NewDecoder(r.Body).Decode(&sfuAccessRequest)
		if err != nil {
			log.Printf("Error decoding JSON: %v", err)
			w.WriteHeader(http.StatusBadRequest)
			err = json.NewEncoder(w).Encode(gomatrix.RespError{
				ErrCode: "M_NOT_JSON",
				Err:     "Error decoding JSON",
			})
			if err != nil {
				log.Printf("failed to encode json error message! %v", err)
			}
			return
		}

		if sfuAccessRequest.Room == "" {
			log.Printf("Request missing room")
			w.WriteHeader(http.StatusBadRequest)
			err = json.NewEncoder(w).Encode(gomatrix.RespError{
				ErrCode: "M_BAD_JSON",
				Err:     "Missing parameters",
			})
			if err != nil {
				log.Printf("failed to encode json error message! %v", err)
			}
			return
		}

		// TODO: we should be sanitising the input here before using it
		// e.g. only allowing `https://` URL scheme
		userInfo, err := exchangeOpenIdUserInfo(r.Context(), sfuAccessRequest.OpenIDToken, h.skipVerifyTLS)
		if err != nil {
			w.WriteHeader(http.StatusInternalServerError)
			err = json.NewEncoder(w).Encode(gomatrix.RespError{
				ErrCode: "M_LOOKUP_FAILED",
				Err:     "Failed to look up user info from homeserver",
			})
			if err != nil {
				log.Printf("failed to encode json error message! %v", err)
			}
			return
		}

		// Does user belong to local homeservers alongside our SFU Cluster
		isLocalUser := slices.Contains(h.localHomeservers, sfuAccessRequest.OpenIDToken.MatrixServerName)

		log.Printf(
			"Got Matrix user info for %s (%s)",
			userInfo.Sub,
			map[bool]string{true: "local", false: "remote"}[isLocalUser],
		)

		// TODO: is DeviceID required? If so then we should have validated at the start of the request processing
		lkIdentity := userInfo.Sub + ":" + sfuAccessRequest.DeviceID
		token, err := getJoinToken(isLocalUser, h.key, h.secret, sfuAccessRequest.Room, lkIdentity)		
		if err != nil {
			w.WriteHeader(http.StatusInternalServerError)
			err = json.NewEncoder(w).Encode(gomatrix.RespError{
				ErrCode: "M_UNKNOWN",
				Err:     "Internal Server Error",
			})
			if err != nil {
				log.Printf("failed to encode json error message! %v", err)
			}
			return
		}

		if isLocalUser {
			roomClient := lksdk.NewRoomServiceClient(h.lkUrl, h.key, h.secret)
			room, err := roomClient.CreateRoom(
				context.Background(), &livekit.CreateRoomRequest{
					Name: sfuAccessRequest.Room,
					EmptyTimeout: 5 * 60, // 5 Minutes to keep the room open if no one joins
					DepartureTimeout: 20, // number of seconds to keep the room after everyone leaves 
					MaxParticipants: 0,   // 0 == no limitation
				},
			)

			if err != nil {
				log.Printf("Unable to create room %s. Error message: %v", sfuAccessRequest.Room, err)
				
				w.WriteHeader(http.StatusInternalServerError)
				err = json.NewEncoder(w).Encode(gomatrix.RespError{
					ErrCode: "M_UNKNOWN",
					Err:     "Unable to create room on SFU",
				})
				if err != nil {
					log.Printf("failed to encode json error message! %v", err)
				}
				return
			}

			log.Printf("Created LiveKit room sid: %s (alias: %s) for local Matrix user %s (LiveKit identity: %s)", room.Sid, sfuAccessRequest.Room, userInfo.Sub , lkIdentity)
		}

		res := SFUResponse{URL: h.lkUrl, JWT: token}

		w.Header().Set("Content-Type", "application/json")
		err = json.NewEncoder(w).Encode(res)
		if err != nil {
			log.Printf("failed to encode json response! %v", err)
		}
	} else {
		w.WriteHeader(http.StatusMethodNotAllowed)
	}
}

func (h *Handler) prepareMux() *http.ServeMux {

	mux := http.NewServeMux()
	mux.HandleFunc("/sfu/get", h.handle)
	mux.HandleFunc("/healthz", h.healthcheck)

	return mux
}

func readKeySecret() (string, string) {
	// We initialize keys & secrets from environment variables
	key := os.Getenv("LIVEKIT_KEY")
	secret := os.Getenv("LIVEKIT_SECRET")
	// We initialize potential key & secret path from environment variables
	keyPath := os.Getenv("LIVEKIT_KEY_FROM_FILE")
	secretPath := os.Getenv("LIVEKIT_SECRET_FROM_FILE")
	keySecretPath := os.Getenv("LIVEKIT_KEY_FILE")

	// If keySecretPath is set we read the file and split it into two parts
	// It takes over any other initialization
	if keySecretPath != "" {
		if keySecretBytes, err := os.ReadFile(keySecretPath); err != nil {
			log.Fatal(err)
		} else {
			key_secrets := strings.Split(string(keySecretBytes), ":")
			if len(key_secrets) != 2 {
				log.Fatalf("invalid key secret file format!")
			}
			key = key_secrets[0]
			secret = key_secrets[1]
		}
	} else {
		// If keySecretPath is not set, we try to read the key and secret from files
		// If those files are not set, we return the key & secret from the environment variables
		if keyPath != "" {
			if keyBytes, err := os.ReadFile(keyPath); err != nil {
				log.Fatal(err)
			} else {
				key = string(keyBytes)
			}
		}

		if secretPath != "" {
			if secretBytes, err := os.ReadFile(secretPath); err != nil {
				log.Fatal(err)
			} else {
				secret = string(secretBytes)
			}
		}

	}

	return strings.Trim(key, " \r\n"), strings.Trim(secret, " \r\n")
}

func main() {
	skipVerifyTLS := os.Getenv("LIVEKIT_INSECURE_SKIP_VERIFY_TLS") == "YES_I_KNOW_WHAT_I_AM_DOING"
	if skipVerifyTLS {
		log.Printf("!!!!!!!!!!!!!!!!!!!!!!!!!!!!!!!!!!!!!!!!!!!!!!!!!!!!!!!!!!!!!!!!!!!!!!!!")
		log.Printf("!!! WARNING !!!  LIVEKIT_INSECURE_SKIP_VERIFY_TLS        !!! WARNING !!!")
		log.Printf("!!! WARNING !!!  Allow to skip invalid TLS certificates  !!! WARNING !!!")
		log.Printf("!!! WARNING !!!  Use only for testing or debugging       !!! WARNING !!!")
		log.Println("!!!!!!!!!!!!!!!!!!!!!!!!!!!!!!!!!!!!!!!!!!!!!!!!!!!!!!!!!!!!!!!!!!!!!!!!")
	}

	key, secret := readKeySecret()
	lkUrl := os.Getenv("LIVEKIT_URL")

	// Check if the key, secret or url are empty.
	if key == "" || secret == "" || lkUrl == "" {
		log.Fatal("LIVEKIT_KEY[_FILE], LIVEKIT_SECRET[_FILE] and LIVEKIT_URL environment variables must be set")
	}

	localHomeservers := os.Getenv("LIVEKIT_LOCAL_HOMESERVERS")
	if len(localHomeservers) == 0 {
		log.Fatal("LIVEKIT_LOCAL_HOMESERVERS environment variables must be set")
	}

	lkJwtPort := os.Getenv("LIVEKIT_JWT_PORT")
	if lkJwtPort == "" {
		lkJwtPort = "8080"
	}

	log.Printf("LIVEKIT_URL: %s, LIVEKIT_JWT_PORT: %s", lkUrl, lkJwtPort)
	log.Printf("LIVEKIT_LOCAL_HOMESERVERS: %v", localHomeservers)

	handler := &Handler{
		key:               key,
		secret:            secret,
		lkUrl:            lkUrl,
		skipVerifyTLS:     skipVerifyTLS,
		localHomeservers:  strings.Split(localHomeservers, ","),
	}

	log.Fatal(http.ListenAndServe(fmt.Sprintf(":%s", lkJwtPort), handler.prepareMux()))
}

func getJoinToken(isLocalUser bool, apiKey, apiSecret, room, identity string) (string, error) {
	at := auth.NewAccessToken(apiKey, apiSecret)

	canPublish := true
	canSubscribe := true
	grant := &auth.VideoGrant{
		RoomJoin:     true,
		RoomCreate:   isLocalUser,
		CanPublish:   &canPublish,
		CanSubscribe: &canSubscribe,
		Room:         room,
	}

	at.SetVideoGrant(grant).
		SetIdentity(identity).
		SetValidFor(time.Hour)

	return at.ToJWT()
}<|MERGE_RESOLUTION|>--- conflicted
+++ resolved
@@ -17,17 +17,14 @@
 
 import (
 	"context"
+	"crypto/tls"
 	"encoding/json"
 	"errors"
 	"fmt"
 	"log"
 	"net/http"
 	"os"
-<<<<<<< HEAD
 	"slices"
-=======
-	"crypto/tls"
->>>>>>> eee9ca26
 	"strings"
 
 	"time"
