# LiveKit Token Management Service

This service is used for two reasons:
- generate JWT tokens with a given LiveKit identity for a given LiveKit room, so that users can use them to authenticate against LiveKit SFU,
- In case of local Matrix users which belong to the same deployment, the corresponding LiveKit room on the SFU will be created if necessary.

It works by allowing a token obtained via the Matrix Client-Server API [OpenID endpoint](https://spec.matrix.org/v1.13/client-server-api/#openid) to be exchanged for a LiveKit JWT token which can be used to access a LiveKit SFU.

This functionality is defined by [MSC4195: MatrixRTC using LiveKit backend](https://github.com/matrix-org/matrix-spec-proposals/pull/4195).

Only for Matrix users of homeservers belonging to the same deployment (called local users) corresponding rooms on the LiveKit SFU will be automatically created. Hence, local homeservers need to be declared via the `LIVEKIT_LOCAL_HOMESERVERS` environment variable (see below).

Note access to LiveKit SFU is restricted for remote users (not belonging to the same deployment). Those users can join existing LiveKit SFU rooms, but missing rooms will not be automatically created to prevent misuse of infrastructure. Due to the SFU selection algorithm and the order of events this will NOT limit or prevent video conferences across Matrix federation.

## Usage

This service is used when hosting the [Element Call](https://github.com/element-hq/element-call) video conferencing application against a LiveKit backend.

<<<<<<< HEAD
Alongside this service, you will need a [LiveKit SFU](https://github.com/livekit/livekit) and the [Element Call](https://github.com/element-hq/element-call) web application.
=======
Alongside this service, you will need the [LiveKit SFU](https://github.com/livekit/livekit) and for single page applications (SPA) the [Element Call](https://github.com/element-hq/element-call) web application.
>>>>>>> 16a2ccf0

## Installation

The available releases can be found [here](https://github.com/element-hq/lk-jwt-service/releases).

### From docker image

```shell
docker run -e LIVEKIT_URL="ws://somewhere" -e LIVEKIT_KEY=devkey -e LIVEKIT_SECRET=secret -p 8080:8080 ghcr.io/element-hq/lk-jwt-service:0.1.2
```

### From release file

1. Download the tar file from the URL on the release page:

```shell
wget https://github.com/element-hq/lk-jwt-service/archive/refs/tags/v0.1.1.tar.gz
tar -xvf v0.1.1.tar.gz
mv lk-jwt-service-0.1.1 lk-jwt-service
```

2. Build the service:

```shell
cd lk-jwt-service
go build -o lk-jwt-service .
```

3. To start the service locally:

```shell
LIVEKIT_URL="ws://somewhere" LIVEKIT_KEY=devkey LIVEKIT_SECRET=secret ./lk-jwt-service
```

### Configuration

The service is configured via environment variables:

Variable | Description | Required
--- | --- | ---
`LIVEKIT_URL` | The websocket URL of the LiveKit SFU | Yes
`LIVEKIT_KEY` or `LIVEKIT_KEY_FROM_FILE` | The API key or key file path for the LiveKit SFU | Yes
`LIVEKIT_SECRET` or `LIVEKIT_SECRET_FROM_FILE` | The secret or secret file path for the LiveKit SFU | Yes
`LIVEKIT_KEY_FILE` | file path to LiveKit SFU key-file format (`APIkey: secret`) | mutually exclusive with `LIVEKIT_KEY` and `LIVEKIT_SECRET`
`LIVEKIT_JWT_PORT` | The port the service listens on | No - defaults to 8080
`LIVEKIT_FULL_ACCESS_HOMESERVERS` | Comma-separated list of Matrix homeservers whose users are authorized with full access to LiveKit SFU features | Yes

Please double check that LiveKit SFU room default settings ([config.yaml](https://github.com/livekit/livekit/blob/7350e9933107ecdea4ada8f8bcb0d6ca78b3f8f7/config-sample.yaml#L170)) are configured as
```
room:
  auto_create: false
```

### Reverse Proxy and well-known requirements

A sample Caddy reverse proxy and well-known configuration (the MAS authenticaion is not required for lk-jwt-service but included for information.):

```
livekit-jwt.domain.tld {
        bind xx.xx.xx.xx
        reverse_proxy  localhost:8080
}
```
```
    handle /.well-known/matrix/* {
        header Content-Type application/json
        header Access-Control-Allow-Origin *  # Only needed if accessed via browser JS

        respond /client `{
            "m.homeserver": {"base_url": "https://matrix-domain.tld"},
            "org.matrix.msc4143.rtc_foci": [{
                "type": "livekit",
                "livekit_service_url": "https://livekit-jwt.domain.tld"
            }],
            "org.matrix.msc2965.authentication": {
                "issuer": "https://auth.domain.tld/",
                "account": "https://auth.domain.tld/account"
            }
        }`
```
The service is configured via environment variables:


## Disable TLS verification

For testing and debugging (e.g. in the absence of trusted certificates while testing in a lab) you can disable TLS verification for the outgoing connection to the Matrix homeserver by setting the environment variable `LIVEKIT_INSECURE_SKIP_VERIFY_TLS` to `YES_I_KNOW_WHAT_I_AM_DOING`.<|MERGE_RESOLUTION|>--- conflicted
+++ resolved
@@ -8,7 +8,7 @@
 
 This functionality is defined by [MSC4195: MatrixRTC using LiveKit backend](https://github.com/matrix-org/matrix-spec-proposals/pull/4195).
 
-Only for Matrix users of homeservers belonging to the same deployment (called local users) corresponding rooms on the LiveKit SFU will be automatically created. Hence, local homeservers need to be declared via the `LIVEKIT_LOCAL_HOMESERVERS` environment variable (see below).
+Only for Matrix users of homeservers belonging to the same deployment (called local users) corresponding rooms on the LiveKit SFU will be automatically created. Hence, local homeservers need to be declared via the `LIVEKIT_FULL_ACCESS_HOMESERVERS` environment variable (see below).
 
 Note access to LiveKit SFU is restricted for remote users (not belonging to the same deployment). Those users can join existing LiveKit SFU rooms, but missing rooms will not be automatically created to prevent misuse of infrastructure. Due to the SFU selection algorithm and the order of events this will NOT limit or prevent video conferences across Matrix federation.
 
@@ -16,11 +16,7 @@
 
 This service is used when hosting the [Element Call](https://github.com/element-hq/element-call) video conferencing application against a LiveKit backend.
 
-<<<<<<< HEAD
-Alongside this service, you will need a [LiveKit SFU](https://github.com/livekit/livekit) and the [Element Call](https://github.com/element-hq/element-call) web application.
-=======
 Alongside this service, you will need the [LiveKit SFU](https://github.com/livekit/livekit) and for single page applications (SPA) the [Element Call](https://github.com/element-hq/element-call) web application.
->>>>>>> 16a2ccf0
 
 ## Installation
 
